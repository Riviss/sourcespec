--- conflicted
+++ resolved
@@ -111,26 +111,6 @@
     elif config.weighting is None:
         weight = yerr = np.ones(len(ydata))
 
-<<<<<<< HEAD
-        # Find the frequency range to compute Mw_0:
-        # we start where signal-to-noise becomes strong
-        idx0 = np.where(noise_weight > 0.5)[0][0]
-        # we stop at the first max of signal-to-noise (proxy for fc)
-        idx_max = argrelmax(noise_weight)[0]
-        # just keep the indexes for maxima > 0.5
-        idx_max = [idx for idx in idx_max if noise_weight[idx] > 0.5]
-        if not idx_max:
-            # if idx_max is empty, then the source and/or noise spectrum
-            # is most certainly "strange". In this case, we simply give up.
-            logging.warning('%s: unable to find a frequency range to compute '
-                            'Mw_0' % spec.id)
-            logging.warning('   This is possibly due to an uncommon '
-                            'spectrum for the trace (e.g., a resonance).')
-            continue
-        idx1 = idx_max[0]
-        if idx1 == idx0:
-            idx1 = idx_max[1]
-=======
     # Find the frequency range to compute Mw_0 and, possibly, t_star_0:
     # we start where signal-to-noise becomes strong
     idx0 = np.where(noise_weight > 0.5)[0][0]
@@ -151,7 +131,6 @@
         idx1 = idx_max[1]
     # first maximum is a proxy for fc, we use it for fc_0:
     fc_0 = freq_log[idx1]
->>>>>>> c62c5cc3
 
     if config.invert_t_star_0:
         # fit t_star_0 and Mw on the initial part of the spectrum,
